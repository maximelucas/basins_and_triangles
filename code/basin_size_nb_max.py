--- conflicted
+++ resolved
@@ -240,11 +240,7 @@
     r1 = 2
     r2 = 2
 
-<<<<<<< HEAD
     suffix = "di_asym" # "SC"
-=======
-    suffix = "di" # "SC"
->>>>>>> e8b45484
 
     H = xgi.trivial_hypergraph(N)
 
@@ -308,11 +304,7 @@
                         dt,
                         ic,
                         noise,
-<<<<<<< HEAD
                         rhs_oneloop_nb_asym, # change rhs here
-=======
-                        rhs_oneloop_nb, # change rhs here
->>>>>>> e8b45484
                         integrator,
                         args,
                         t_eval,
